﻿using System;
using System.Collections.Generic;
using Microsoft.ML;

namespace Samples.Dynamic
{
    public static class BootstrapSample
    {
        public static void Example()
        {
            // Create a new context for ML.NET operations. It can be used for exception tracking and logging, 
            // as a catalog of available operations and as the source of randomness.
            var mlContext = new MLContext();

            // Get a small dataset as an IEnumerable and them read it as ML.NET's data type.
<<<<<<< HEAD
            IEnumerable<SamplesUtils.DatasetUtils.BinaryLabelFloatFeatureVectorFloatWeightSample> enumerableOfData = SamplesUtils.DatasetUtils.GenerateBinaryLabelFloatFeatureVectorFloatWeightSamples(5);
=======
            IEnumerable<Microsoft.ML.SamplesUtils.DatasetUtils.BinaryLabelFloatFeatureVectorFloatWeightSample> enumerableOfData = Microsoft.ML.SamplesUtils.DatasetUtils.GenerateBinaryLabelFloatFeatureVectorFloatWeightSamples(5);
>>>>>>> e37e5b17
            var data = mlContext.Data.LoadFromEnumerable(enumerableOfData);

            // Look at the original dataset
            Console.WriteLine($"Label\tFeatures[0]");
            foreach (var row in enumerableOfData)
            {
                Console.WriteLine($"{row.Label}\t{row.Features[0]}");
            }
            Console.WriteLine();
            // Expected output:
            //  Label Features[0]
            //  True    1.017325
            //  False   0.6326591
            //  False   0.0326252
            //  True    0.8426974
            //  True    0.9947656

            // Now take a bootstrap sample of this dataset to create a new dataset. The bootstrap is a resampling technique that
            // creates a training set of the same size by picking with replacement from the original dataset. With the bootstrap, 
            // we expect that the resampled dataset will have about 63% of the rows of the original dataset (i.e. 1-e^-1), with some
            // rows represented more than once.
            // BootstrapSample is a streaming implementation of the boostrap that enables sampling from a dataset too large to hold in memory.
            // To enable streaming, BootstrapSample approximates the bootstrap by sampling each row according to a Poisson(1) distribution.
            // Note that this streaming approximation treats each row independently, thus the resampled dataset is not guaranteed to be the 
            // same length as the input dataset.
            // Let's take a look at the behavior of the BootstrapSample by examining a few draws:
            for (int i = 0; i < 3; i++)
            {
                var resample = mlContext.Data.BootstrapSample(data, seed: i);

<<<<<<< HEAD
                var enumerable = mlContext.Data.CreateEnumerable<SamplesUtils.DatasetUtils.BinaryLabelFloatFeatureVectorFloatWeightSample>(resample, reuseRowObject: false);
=======
                var enumerable = mlContext.Data.CreateEnumerable<Microsoft.ML.SamplesUtils.DatasetUtils.BinaryLabelFloatFeatureVectorFloatWeightSample>(resample, reuseRowObject: false);
>>>>>>> e37e5b17
                Console.WriteLine($"Label\tFeatures[0]");
                foreach (var row in enumerable)
                {
                    Console.WriteLine($"{row.Label}\t{row.Features[0]}");
                }
                Console.WriteLine();
            }
            // Expected output:
            //  Label Features[0]
            //  True    1.017325
            //  False   0.6326591
            //  False   0.6326591
            //  False   0.6326591
            //  False   0.0326252
            //  False   0.0326252
            //  True    0.8426974
            //  True    0.8426974

            //  Label Features[0]
            //  True    1.017325
            //  True    1.017325
            //  False   0.6326591
            //  False   0.6326591
            //  False   0.0326252
            //  False   0.0326252
            //  False   0.0326252
            //  True    0.9947656

            //  Label Features[0]
            //  False   0.6326591
            //  False   0.0326252
            //  True    0.8426974
            //  True    0.8426974
            //  True    0.8426974
        }
    }
}<|MERGE_RESOLUTION|>--- conflicted
+++ resolved
@@ -13,11 +13,7 @@
             var mlContext = new MLContext();
 
             // Get a small dataset as an IEnumerable and them read it as ML.NET's data type.
-<<<<<<< HEAD
-            IEnumerable<SamplesUtils.DatasetUtils.BinaryLabelFloatFeatureVectorFloatWeightSample> enumerableOfData = SamplesUtils.DatasetUtils.GenerateBinaryLabelFloatFeatureVectorFloatWeightSamples(5);
-=======
             IEnumerable<Microsoft.ML.SamplesUtils.DatasetUtils.BinaryLabelFloatFeatureVectorFloatWeightSample> enumerableOfData = Microsoft.ML.SamplesUtils.DatasetUtils.GenerateBinaryLabelFloatFeatureVectorFloatWeightSamples(5);
->>>>>>> e37e5b17
             var data = mlContext.Data.LoadFromEnumerable(enumerableOfData);
 
             // Look at the original dataset
@@ -48,11 +44,7 @@
             {
                 var resample = mlContext.Data.BootstrapSample(data, seed: i);
 
-<<<<<<< HEAD
-                var enumerable = mlContext.Data.CreateEnumerable<SamplesUtils.DatasetUtils.BinaryLabelFloatFeatureVectorFloatWeightSample>(resample, reuseRowObject: false);
-=======
                 var enumerable = mlContext.Data.CreateEnumerable<Microsoft.ML.SamplesUtils.DatasetUtils.BinaryLabelFloatFeatureVectorFloatWeightSample>(resample, reuseRowObject: false);
->>>>>>> e37e5b17
                 Console.WriteLine($"Label\tFeatures[0]");
                 foreach (var row in enumerable)
                 {
