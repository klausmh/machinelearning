﻿<#@ template language="C#" linePragmas="false" visibility="internal" #>
<#@ assembly name="System.Core" #>
<#@ import namespace="System.Linq" #>
<#@ import namespace="System.Text" #>
<#@ import namespace="System.Text.RegularExpressions" #>
<#@ import namespace="System.Collections.Generic" #>
<Project Sdk="Microsoft.NET.Sdk">

  <PropertyGroup>
    <OutputType>Exe</OutputType>
    <TargetFramework>netcoreapp2.1</TargetFramework>
  </PropertyGroup>
  <ItemGroup>
<<<<<<< HEAD
    <PackageReference Include="Microsoft.ML" Version="1.3.1" />
=======
    <PackageReference Include="Microsoft.ML" Version="<#= StablePackageVersion #>" />
>>>>>>> f341ca33
<# if (IncludeLightGBMPackage){ #>
    <PackageReference Include="Microsoft.ML.LightGBM" Version="<#= StablePackageVersion #>" />
<#}#>
<# if (IncludeMklComponentsPackage){ #>
    <PackageReference Include="Microsoft.ML.Mkl.Components" Version="<#= StablePackageVersion #>" />
<#}#>
<# if (IncludeFastTreePackage){ #>
    <PackageReference Include="Microsoft.ML.FastTree" Version="<#= StablePackageVersion #>" />
<#}#>
<# if (IncludeImageTransformerPackage){ #>
<<<<<<< HEAD
    <PackageReference Include="Microsoft.ML.ImageAnalytics" Version="1.3.1" />
<#}#>
<# if (IncludeOnnxPackage){ #>
    <PackageReference Include="Microsoft.ML.OnnxTransformer" Version="1.3.1" />
<#}#>
<# if (IncludeResNet18Package){ #>
    <PackageReference Include="Microsoft.ML.DnnImageFeaturizer.ResNet18" Version="0.15.1" />
=======
    <PackageReference Include="Microsoft.ML.ImageAnalytics" Version="<#= StablePackageVersion #>" />
>>>>>>> f341ca33
<#}#>
<# if (IncludeImageClassificationPackage){ #>
    <PackageReference Include="Microsoft.ML.Vision" Version="<#= StablePackageVersion #>" />
	<PackageReference Include="SciSharp.TensorFlow.Redist" Version="1.14.0" />
<#}#>
<# if (IncludeRecommenderPackage){ #>
    <PackageReference Include="Microsoft.ML.Recommender" Version="<#= UnstablePackageVersion #>" />
<#}#>
  </ItemGroup>
  <ItemGroup>
    <ProjectReference Include="..\\<#= Namespace #>.Model\\<#= Namespace #>.Model.csproj" />
  </ItemGroup>
</Project>
<#+
public string Namespace {get;set;}
public bool IncludeLightGBMPackage {get;set;}
public bool IncludeMklComponentsPackage {get;set;}
public bool IncludeFastTreePackage {get;set;}
public bool IncludeImageTransformerPackage {get; set;}
public bool IncludeImageClassificationPackage {get; set;}
<<<<<<< HEAD
public bool IncludeOnnxPackage {get; set;}
public bool IncludeResNet18Package {get; set;}
=======
public bool IncludeRecommenderPackage {get;set;}
public string StablePackageVersion {get;set;}
public string UnstablePackageVersion {get;set;}
>>>>>>> f341ca33
#><|MERGE_RESOLUTION|>--- conflicted
+++ resolved
@@ -11,11 +11,7 @@
     <TargetFramework>netcoreapp2.1</TargetFramework>
   </PropertyGroup>
   <ItemGroup>
-<<<<<<< HEAD
-    <PackageReference Include="Microsoft.ML" Version="1.3.1" />
-=======
     <PackageReference Include="Microsoft.ML" Version="<#= StablePackageVersion #>" />
->>>>>>> f341ca33
 <# if (IncludeLightGBMPackage){ #>
     <PackageReference Include="Microsoft.ML.LightGBM" Version="<#= StablePackageVersion #>" />
 <#}#>
@@ -26,17 +22,13 @@
     <PackageReference Include="Microsoft.ML.FastTree" Version="<#= StablePackageVersion #>" />
 <#}#>
 <# if (IncludeImageTransformerPackage){ #>
-<<<<<<< HEAD
-    <PackageReference Include="Microsoft.ML.ImageAnalytics" Version="1.3.1" />
+    <PackageReference Include="Microsoft.ML.ImageAnalytics" Version="<#= StablePackageVersion #>" />
 <#}#>
 <# if (IncludeOnnxPackage){ #>
-    <PackageReference Include="Microsoft.ML.OnnxTransformer" Version="1.3.1" />
+    <PackageReference Include="Microsoft.ML.OnnxTransformer" Version="<#= StablePackageVersion #>" />
 <#}#>
 <# if (IncludeResNet18Package){ #>
     <PackageReference Include="Microsoft.ML.DnnImageFeaturizer.ResNet18" Version="0.15.1" />
-=======
-    <PackageReference Include="Microsoft.ML.ImageAnalytics" Version="<#= StablePackageVersion #>" />
->>>>>>> f341ca33
 <#}#>
 <# if (IncludeImageClassificationPackage){ #>
     <PackageReference Include="Microsoft.ML.Vision" Version="<#= StablePackageVersion #>" />
@@ -57,12 +49,9 @@
 public bool IncludeFastTreePackage {get;set;}
 public bool IncludeImageTransformerPackage {get; set;}
 public bool IncludeImageClassificationPackage {get; set;}
-<<<<<<< HEAD
 public bool IncludeOnnxPackage {get; set;}
 public bool IncludeResNet18Package {get; set;}
-=======
 public bool IncludeRecommenderPackage {get;set;}
 public string StablePackageVersion {get;set;}
 public string UnstablePackageVersion {get;set;}
->>>>>>> f341ca33
 #>