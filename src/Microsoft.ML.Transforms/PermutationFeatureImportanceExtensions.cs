--- conflicted
+++ resolved
@@ -40,11 +40,7 @@
         /// <example>
         /// <format type="text/markdown">
         /// <![CDATA[
-<<<<<<< HEAD
-        /// [!code-csharp[PFI](~/../docs/samples/docs/samples/Microsoft.ML.Samples/Dynamic/PermutationFeatureImportance.cs)]
-=======
         /// [!code-csharp[PFI](~/../docs/samples/docs/samples/Microsoft.ML.Samples/Dynamic/PermutationFeatureImportance/PFIRegressionExample.cs)]
->>>>>>> 8a951c5b
         /// ]]>
         /// </format>
         /// </example>
@@ -107,11 +103,7 @@
         /// <para>
         /// PFI works by taking a labeled dataset, choosing a feature, and permuting the values
         /// for that feature across all the examples, so that each example now has a random value for the feature and
-<<<<<<< HEAD
-        /// the original values for all other features. The evalution metric (e.g. AUC or R-squared) is then calculated
-=======
         /// the original values for all other features. The evalution metric (e.g. AUC) is then calculated
->>>>>>> 8a951c5b
         /// for this modified dataset, and the change in the evaluation metric from the original dataset is computed.
         /// The larger the change in the evaluation metric, the more important the feature is to the model.
         /// PFI works by performing this permutation analysis across all the features of a model, one after another.
@@ -125,11 +117,7 @@
         /// <example>
         /// <format type="text/markdown">
         /// <![CDATA[
-<<<<<<< HEAD
-        /// [!code-csharp[PFI](~/../docs/samples/docs/samples/Microsoft.ML.Samples/Dynamic/PermutationFeatureImportance.cs)]
-=======
         /// [!code-csharp[PFI](~/../docs/samples/docs/samples/Microsoft.ML.Samples/Dynamic/PermutationFeatureImportance/PfiBinaryClassificationExample.cs)]
->>>>>>> 8a951c5b
         /// ]]>
         /// </format>
         /// </example>
