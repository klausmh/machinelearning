--- conflicted
+++ resolved
@@ -2,13 +2,8 @@
 // The .NET Foundation licenses this file to you under the MIT license.
 // See the LICENSE file in the project root for more information.
 
-using System;
-using System.Reflection;
 using Microsoft.ML.Data;
-<<<<<<< HEAD
-=======
 using Microsoft.ML.Runtime;
->>>>>>> 161a3294
 using Microsoft.ML.TimeSeries;
 using Microsoft.ML.Transforms.TimeSeries;
 
@@ -154,7 +149,6 @@
             => new SrCnnAnomalyEstimator(CatalogUtils.GetEnvironment(catalog), outputColumnName, windowSize, backAddWindowSize, lookaheadWindowSize, averageingWindowSize, judgementWindowSize, threshold, inputColumnName);
 
         /// <summary>
-<<<<<<< HEAD
         /// Create <see cref="SrCnnAnomalyEstimator"/>, which detects timeseries anomalies using SRCNN algorithm.
         /// </summary>
         /// <param name="catalog">The transform's catalog.</param>
@@ -176,7 +170,8 @@
         public static IDataView BatchDetectAnomalyBySrCnn(this DataOperationsCatalog catalog, IDataView input, string outputColumnName, string inputColumnName,
             double threshold = 0.3, int batchSize = 1024, double sensitivity = 99, SrCnnDetectMode detectMode = SrCnnDetectMode.AnomalyAndMargin)
             => new SrCnnBatchAnomalyDetector(CatalogUtils.GetEnvironment(catalog), input, inputColumnName, outputColumnName, threshold, batchSize, sensitivity, detectMode);
-=======
+
+        /// <summary>
         /// Create <see cref="RootCause"/>, which localizes root causes using decision tree algorithm.
         /// </summary>
         /// <param name="catalog">The anomaly detection catalog.</param>
@@ -219,7 +214,6 @@
             }
             host.CheckUserArg(containsAnomalyTimestamp, nameof(src.Slices), "Has no points in the given anomaly timestamp");
         }
->>>>>>> 161a3294
 
         /// <summary>
         /// Singular Spectrum Analysis (SSA) model for univariate time-series forecasting.
