--- conflicted
+++ resolved
@@ -7,12 +7,9 @@
 using System.IO;
 using Microsoft.ML.Data;
 using Microsoft.ML.TestFramework;
-<<<<<<< HEAD
-=======
 using Microsoft.ML.TestFramework.Attributes;
 using Microsoft.ML.TestFrameworkCommon;
 using Microsoft.ML.TimeSeries;
->>>>>>> a45cc5ce
 using Microsoft.ML.Transforms.TimeSeries;
 using Xunit;
 using Xunit.Abstractions;
@@ -581,7 +578,6 @@
             }
         }
 
-<<<<<<< HEAD
         [Theory, CombinatorialData]
         public void AnomalyDetectionWithSrCnnEntire(
             [CombinatorialValues(SrCnnDetectMode.AnomalyOnly, SrCnnDetectMode.AnomalyAndExpectedValue, SrCnnDetectMode.AnomalyAndMargin)]SrCnnDetectMode mode,
@@ -723,7 +719,6 @@
             }
         }
 
-=======
         [Fact]
         public void RootCauseLocalization()
         {
@@ -826,6 +821,5 @@
         {
             return new DateTime(2020, 3, 23, 0, 0, 0);
         }
->>>>>>> a45cc5ce
     }
 }