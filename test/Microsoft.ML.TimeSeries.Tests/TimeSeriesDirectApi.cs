--- conflicted
+++ resolved
@@ -689,7 +689,6 @@
             }
         }
 
-<<<<<<< HEAD
         [Fact]
         public void MultiDimensionalRootCauseLocalization()
         {
@@ -735,8 +734,6 @@
             }
         }
 
-        private static List<Point> GetRootCauseLocalizationPoints()
-=======
         [Theory]
         [InlineData(-1, 6)]
         [InlineData(60, 6)]
@@ -761,25 +758,16 @@
         }
 
         private static List<TimeSeriesPoint> GetRootCauseLocalizationPoints()
->>>>>>> bb13d629
         {
             List<TimeSeriesPoint> points = new List<TimeSeriesPoint>();
 
-<<<<<<< HEAD
             Dictionary<string, Object> dic1 = new Dictionary<string, Object>
             {
                 { "Country", "UK" },
                 { "DeviceType", "Laptop" },
                 { "DataCenter", "DC1" }
             };
-            points.Add(new Point(200, 100, true, dic1));
-=======
-            Dictionary<string, Object> dic1 = new Dictionary<string, Object>();
-            dic1.Add("Country", "UK");
-            dic1.Add("DeviceType", "Laptop");
-            dic1.Add("DataCenter", "DC1");
             points.Add(new TimeSeriesPoint(200, 100, true, dic1));
->>>>>>> bb13d629
 
             Dictionary<string, Object> dic2 = new Dictionary<string, Object>();
             dic2.Add("Country", "UK");
@@ -815,49 +803,37 @@
             dic7.Add("Country", "UK");
             dic7.Add("DeviceType", _rootCauseAggSymbol);
             dic7.Add("DataCenter", _rootCauseAggSymbol);
-<<<<<<< HEAD
-            points.Add(new Point(1800, 750, true, dic7));
-=======
-            points.Add(new TimeSeriesPoint(1500, 500, true, dic7));
->>>>>>> bb13d629
+            points.Add(new TimeSeriesPoint(1800, 750, true, dic7));
 
             Dictionary<string, Object> dic8 = new Dictionary<string, Object>();
             dic8.Add("Country", "UK");
             dic8.Add("DeviceType", "Laptop");
             dic8.Add("DataCenter", _rootCauseAggSymbol);
-<<<<<<< HEAD
-            points.Add(new Point(1500, 450, true, dic8));
-=======
-            points.Add(new TimeSeriesPoint(300, 200, true, dic8));
->>>>>>> bb13d629
+            points.Add(new TimeSeriesPoint(1500, 450, true, dic8));
 
             Dictionary<string, Object> dic9 = new Dictionary<string, Object>();
             dic9.Add("Country", "UK");
             dic9.Add("DeviceType", "Mobile");
             dic9.Add("DataCenter", _rootCauseAggSymbol);
-<<<<<<< HEAD
-            points.Add(new Point(600, 550, false, dic9));
+            points.Add(new TimeSeriesPoint(600, 550, false, dic9));
 
             Dictionary<string, Object> dic10 = new Dictionary<string, Object>();
             dic10.Add("Country", "UK");
             dic10.Add("DeviceType", "Mobile");
             dic10.Add("DataCenter", "DC3");
-            points.Add(new Point(100, 100, false, dic10));
+            points.Add(new TimeSeriesPoint(100, 100, false, dic10));
 
             Dictionary<string, Object> dic11 = new Dictionary<string, Object>();
             dic11.Add("Country", "UK");
             dic11.Add("DeviceType", "Laptop");
             dic11.Add("DataCenter", "DC3");
-            points.Add(new Point(200, 250, false, dic11));
+            points.Add(new TimeSeriesPoint(200, 250, false, dic11));
 
             Dictionary<string, Object> dic12 = new Dictionary<string, Object>();
             dic12.Add("Country", "UK");
             dic12.Add("DeviceType", _rootCauseAggSymbol);
             dic12.Add("DataCenter", "DC3");
-            points.Add(new Point(300, 350, false, dic12));
-=======
-            points.Add(new TimeSeriesPoint(1200, 300, true, dic9));
->>>>>>> bb13d629
+            points.Add(new TimeSeriesPoint(300, 350, false, dic12));
 
             return points;
         }
